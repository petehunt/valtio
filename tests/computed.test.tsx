--- conflicted
+++ resolved
@@ -117,7 +117,46 @@
   expect(computeDouble).toBeCalledTimes(3)
 })
 
-<<<<<<< HEAD
+it('computed setters with object and array', async () => {
+  const state = proxyWithComputed(
+    {
+      obj: { a: 1 },
+      arr: [2],
+    },
+    {
+      object: {
+        get: (snap) => snap.obj,
+        set: (state, newValue: any) => {
+          state.obj = newValue
+        },
+      },
+      array: {
+        get: (snap) => snap.arr,
+        set: (state, newValue: any) => {
+          state.arr = newValue
+        },
+      },
+    }
+  )
+
+  expect(snapshot(state)).toMatchObject({
+    obj: { a: 1 },
+    arr: [2],
+    object: { a: 1 },
+    array: [2],
+  })
+
+  state.object = { a: 2 }
+  state.array = [3]
+  await Promise.resolve()
+  expect(snapshot(state)).toMatchObject({
+    obj: { a: 2 },
+    arr: [3],
+    object: { a: 2 },
+    array: [3],
+  })
+})
+
 it('simple addComputed', async () => {
   const computeDouble = jest.fn((x) => x * 2)
   const state = proxy({
@@ -225,44 +264,4 @@
   })
   expect(computeDouble).toBeCalledTimes(2)
   expect(callback).toBeCalledTimes(2)
-=======
-it('computed setters with object and array', async () => {
-  const state = proxyWithComputed(
-    {
-      obj: { a: 1 },
-      arr: [2],
-    },
-    {
-      object: {
-        get: (snap) => snap.obj,
-        set: (state, newValue: any) => {
-          state.obj = newValue
-        },
-      },
-      array: {
-        get: (snap) => snap.arr,
-        set: (state, newValue: any) => {
-          state.arr = newValue
-        },
-      },
-    }
-  )
-
-  expect(snapshot(state)).toMatchObject({
-    obj: { a: 1 },
-    arr: [2],
-    object: { a: 1 },
-    array: [2],
-  })
-
-  state.object = { a: 2 }
-  state.array = [3]
-  await Promise.resolve()
-  expect(snapshot(state)).toMatchObject({
-    obj: { a: 2 },
-    arr: [3],
-    object: { a: 2 },
-    array: [3],
-  })
->>>>>>> e0b3fa02
 })